--- conflicted
+++ resolved
@@ -178,36 +178,21 @@
     Returns
     -------
     spectra : torch.Tensor of shape (batch_size, n_peaks, 2)
-<<<<<<< HEAD
         The padded mass spectra tensor with the m/z and intensity peak values
         for each spectrum.
-    precursors : torch.Tensor of shape (batch_size, 2)
-        A tensor with the precursor neutral mass and precursor charge.
+    precursors : torch.Tensor of shape (batch_size, 3)
+        A tensor with the precursor neutral mass, precursor charge, and
+        precursor m/z.
     spectrum_ids : np.ndarray
         The spectrum identifiers (during de novo sequencing) or peptide
         sequences (during training).
     """
     spectra, precursor_mzs, precursor_charges, spectrum_ids = list(zip(*batch))
     spectra = torch.nn.utils.rnn.pad_sequence(spectra, batch_first=True)
+    precursor_mzs = torch.tensor(precursor_mzs)
     precursor_charges = torch.tensor(precursor_charges)
-    precursor_masses = (
-        torch.tensor(precursor_mzs) - 1.007276
-    ) * precursor_charges
-    precursors = torch.vstack([precursor_masses, precursor_charges]).T.float()
-    return spectra, precursors, np.asarray(spectrum_ids)
-=======
-        The mass spectra to sequence, where ``X[:, :, 0]`` are the m/z values
-        and ``X[:, :, 1]`` are their associated intensities.
-    precursors : torch.Tensor of shape (batch_size, 3)
-        The precursor mass, precursor charge, and precursor m/z.
-    sequence_or_ids : list of str
-        The peptide sequence annotations in training, the spectrum identifier in de novo sequencing
-    """
-    spec, mz, charge, sequence_or_ids = list(zip(*batch))
-    charge = torch.tensor(charge)
-    mz = torch.tensor(mz)
-    mass = (mz - 1.007276) * charge
-    precursors = torch.vstack([mass, charge, mz]).T.float()
-    spec = torch.nn.utils.rnn.pad_sequence(spec, batch_first=True)
-    return spec, precursors, np.array(sequence_or_ids)
->>>>>>> 0f385eb3
+    precursor_masses = (precursor_mzs - 1.007276) * precursor_charges
+    precursors = torch.vstack(
+        [precursor_masses, precursor_charges, precursor_mzs]
+    ).T.float()
+    return spectra, precursors, np.asarray(spectrum_ids)