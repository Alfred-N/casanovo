--- conflicted
+++ resolved
@@ -4,31 +4,11 @@
 
 The format is based on [Keep a Changelog](https://keepachangelog.com/en/1.0.0/), and this project adheres to [Semantic Versioning](https://semver.org/spec/v2.0.0.html).
 
-<<<<<<< HEAD
-## [2.1.2] - 2022-10-03
+## [3.0.0] - 2022-10-03
 ### Added
 - The first PyPI release! :tada:
 - Tests are run on every PR automatically.
 - Test code coverage must be maintained or improved with each change.
-
-## Pre-changelog releases:
-- Release 2.1.1 (2022-07-27): Update tutorial
-- Release 2.1.0 (2022-07-02): Import latest depthcharge version with stable memory usage and fix to positional encoding for amino acids
-- Release 2.0.1 (2022-06-13): Release notes added
-- Release 2.0.0 (2022-06-05): Added additional CLI functionality, changed config file format, added pytest functionality, tutorial added, documentation with sphinx/ReadTheDocs added
-- Release 1.2.0 (2022-03-07): Add peptide and amino acid confidence scores to output file
-- Release 1.1.2 (2022-02-20): Add support for multiple MGF files in a directory
-- Release 1.1.1 (2022-02-10): Add more CLI options and specify custom config file
-- Release 1.1.0 (2022-02-04): Add data infrastructure, model and training/testing functionality
-- Release 1.0.0 (2022-01-28): Initial commit
-
-
- 
-=======
-## [Unreleased]
-
-### Added
-
 - Log the active Casanovo configuration.
 - Log to both the console and a log file.
 - Use all available hardware resources (GPU and CPU).
@@ -136,5 +116,4 @@
 [1.1.2]: https://github.com/Noble-Lab/casanovo/compare/v1.1.1...v1.1.2
 [1.1.1]: https://github.com/Noble-Lab/casanovo/compare/v1.1.0...v1.1.1
 [1.1.0]: https://github.com/Noble-Lab/casanovo/compare/v1.0.0...v1.1.0
-[1.0.0]: https://github.com/Noble-Lab/casanovo/releases/tag/v1.0.0
->>>>>>> 05fcf496
+[1.0.0]: https://github.com/Noble-Lab/casanovo/releases/tag/v1.0.0