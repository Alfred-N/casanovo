[metadata]
name = Casanovo
author = Melih Yilmaz
author_email = melih@cs.washington.edu
description = De Novo Mass Spectrometry Peptide Sequencing with a Transformer Model
long_description = file: README.md
long_description_content_type = text/markdown
url = https://github.com/Noble-Lab/casanovo
project_urls =
    Documentation = https://casanovo.readthedocs.io
    Bug Tracker = https://github.com/Noble-Lab/casanovo/issues
    Discussion Board = https://github.com/Noble-Lab/casanovo/discussions
license = Apache 2.0
classifiers =
    Programming Language :: Python :: 3
    License :: OSI Approved
    Operating System :: OS Independent
    Topic :: Scientific/Engineering :: Bio-Informatics

[options]
packages = find:
python_requires = >=3.7
install_requires =
<<<<<<< HEAD
    click
    depthcharge-ms @ git+https://github.com/wfondrie/depthcharge@b192557e8109c211690e6fc5e5438189e96ca826
=======
    depthcharge-ms @ git+https://github.com/wfondrie/depthcharge@75fad7df9869572290ec79ec6a67d5d329b7a6c7
>>>>>>> 0f385eb3
    numpy
    pandas
    pytorch-lightning
    scikit-learn
    spectrum_utils
    torch>=1.9

[options.extras_require]
docs =
    ipykernel>=5.3.0
    nbsphinx>=0.7.1
    numpydoc>=1.0.0
    pydata-sphinx-theme>=0.4.3
    recommonmark>=0.5.0
    sphinx-argparse>=0.2.5
dev =
    black>=19.10b0
    pre-commit>=2.7.1
    ppx
    pyteomics
    pytest
    requests

[options.entry_points]
console_scripts =
    casanovo = casanovo.casanovo:main<|MERGE_RESOLUTION|>--- conflicted
+++ resolved
@@ -21,12 +21,7 @@
 packages = find:
 python_requires = >=3.7
 install_requires =
-<<<<<<< HEAD
-    click
-    depthcharge-ms @ git+https://github.com/wfondrie/depthcharge@b192557e8109c211690e6fc5e5438189e96ca826
-=======
     depthcharge-ms @ git+https://github.com/wfondrie/depthcharge@75fad7df9869572290ec79ec6a67d5d329b7a6c7
->>>>>>> 0f385eb3
     numpy
     pandas
     pytorch-lightning
